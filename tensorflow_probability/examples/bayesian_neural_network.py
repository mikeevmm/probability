--- conflicted
+++ resolved
@@ -12,13 +12,6 @@
 # See the License for the specific language governing permissions and
 # limitations under the License.
 # ============================================================================
-<<<<<<< HEAD
-<<<<<<< HEAD
-<<<<<<< HEAD
-=======
->>>>>>> 2b3b983... updated new file
-=======
->>>>>>> 8982daec
 """Trains a Bayesian neural network to classify MNIST digits.
 
 The architecture is LeNet-5 [1].
@@ -30,15 +23,6 @@
      _Proceedings of the IEEE_, 1998.
      http://yann.lecun.com/exdb/publis/pdf/lecun-01a.pdf
 """
-<<<<<<< HEAD
-<<<<<<< HEAD
-=======
-"""Trains a deep Bayesian convolution neural net to classify MNIST digits."""
->>>>>>> c178e38... Updated as bayesian_neural_network with LeNet5
-=======
->>>>>>> 2b3b983... updated new file
-=======
->>>>>>> 8982daec
 
 from __future__ import absolute_import
 from __future__ import division
@@ -62,16 +46,6 @@
 import warnings
 warnings.simplefilter(action='ignore')
 
-<<<<<<< HEAD
-<<<<<<< HEAD
-# TODO(b/78137893): Integration tests currently fail with seaborn imports.
-import warnings
-warnings.simplefilter(action='ignore')
-
-=======
->>>>>>> 74056fa... Added comments
-=======
->>>>>>> 8982daec
 try:
   import seaborn as sns  # pylint: disable=g-import-not-at-top
   HAS_SEABORN = True
@@ -186,6 +160,7 @@
 
 def build_input_pipeline(mnist_data, batch_size, heldout_size):
   """Build an Iterator switching between train and heldout data."""
+  
   # Build an iterator over training batches.
   training_dataset = tf.data.Dataset.from_tensor_slices(
       (mnist_data.train.images, np.int32(mnist_data.train.labels)))
@@ -242,7 +217,7 @@
         "Warning: deleting old log directory at {}".format(FLAGS.model_dir))
     tf.gfile.DeleteRecursively(FLAGS.model_dir)
   tf.gfile.MakeDirs(FLAGS.model_dir)
-
+  
   if FLAGS.fake_data:
     mnist_data = build_fake_data()
   else:
@@ -258,21 +233,10 @@
     # gradients than naive reparameterization.
     with tf.name_scope("bayesian_neural_net", values=[images]):
         neural_net = tf.keras.Sequential([
-<<<<<<< HEAD
-<<<<<<< HEAD
-<<<<<<< HEAD
-=======
->>>>>>> 2b3b983... updated new file
-=======
->>>>>>> 8982daec
                 tfp.layers.Convolution2DFlipout(6, 
                                                 kernel_size=5, 
                                                 padding='SAME', 
                                                 activation=tf.nn.relu),
-<<<<<<< HEAD
-<<<<<<< HEAD
-=======
->>>>>>> 8982daec
                 tf.keras.layers.MaxPooling2D(pool_size=[2, 2],
                                              strides=[2, 2],
                                              padding='SAME'),
@@ -287,44 +251,14 @@
                                                 kernel_size=5, 
                                                 padding='SAME', 
                                                 activation=tf.nn.relu),
-<<<<<<< HEAD
-=======
-                tfp.layers.Convolution2DFlipout(
-                        6, kernel_size=5, padding='SAME', activation=tf.nn.relu),
-=======
->>>>>>> 2b3b983... updated new file
-                tf.keras.layers.MaxPooling2D(pool_size=[2, 2],
-                                             strides=[2, 2],
-                                             padding='SAME'),
-                tfp.layers.Convolution2DFlipout(16, 
-                                                kernel_size=5, 
-                                                padding='SAME', 
-                                                activation=tf.nn.relu),
-                tf.keras.layers.MaxPooling2D(pool_size=[2, 2],
-<<<<<<< HEAD
-                                   strides=[2, 2],
-                                   padding='SAME'),
-                tfp.layers.Convolution2DFlipout(
-                        120, kernel_size=5, padding='SAME', activation=tf.nn.relu),
->>>>>>> c178e38... Updated as bayesian_neural_network with LeNet5
-=======
-                                             strides=[2, 2],
-                                             padding='SAME'),
-                tfp.layers.Convolution2DFlipout(120, 
-                                                kernel_size=5, 
-                                                padding='SAME', 
-                                                activation=tf.nn.relu),
->>>>>>> 2b3b983... updated new file
-=======
->>>>>>> 8982daec
                 tf.keras.layers.Flatten(),
                 tfp.layers.DenseFlipout(84, activation=tf.nn.relu),
                 tfp.layers.DenseFlipout(10)
                 ])
-
+        
         logits = neural_net(images)
         labels_distribution = tfd.Categorical(logits=logits)
-
+      
     # Compute the -ELBO as the loss, averaged over the batch size.
     neg_log_likelihood = -tf.reduce_mean(labels_distribution.log_prob(labels))
     kl = sum(neural_net.losses) / mnist_data.train.num_examples
@@ -341,23 +275,8 @@
     names = []
     qmeans = []
     qstds = []
-<<<<<<< HEAD
-<<<<<<< HEAD
-<<<<<<< HEAD
     prob_layers = [0, 2, 4, 6, 7]
     for i in prob_layers:
-=======
-    probLayers = [0, 2, 4, 6, 7]
-    for i in probLayers:
->>>>>>> c178e38... Updated as bayesian_neural_network with LeNet5
-=======
-    prob_layers = [0, 2, 4, 6, 7]
-    for i in prob_layers:
->>>>>>> 2b3b983... updated new file
-=======
-    prob_layers = [0, 2, 4, 6, 7]
-    for i in prob_layers:
->>>>>>> 8982daec
       layer = neural_net.layers[i]
       q = layer.kernel_posterior
       names.append("Layer {}".format(i))
@@ -417,21 +336,4 @@
                                     .format(heldout_lp))
 
 if __name__ == "__main__":
-<<<<<<< HEAD
-<<<<<<< HEAD
-<<<<<<< HEAD
   tf.app.run()
-
-=======
-  tf.app.run()
->>>>>>> c178e38... Updated as bayesian_neural_network with LeNet5
-=======
-  tf.app.run()
-<<<<<<< HEAD
->>>>>>> 74056fa... Added comments
-=======
-
->>>>>>> 2b3b983... updated new file
-=======
-  tf.app.run()
->>>>>>> 8982daec
